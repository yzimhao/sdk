--- conflicted
+++ resolved
@@ -4,21 +4,15 @@
   type Sender,
   type SenderArguments,
   address,
-<<<<<<< HEAD
-=======
   beginCell,
   toNano,
->>>>>>> b67d27c2
 } from "@ton/ton";
 
 import type { ContractOptions } from "@/contracts/core/Contract";
 import { JettonMinter } from "@/contracts/core/JettonMinter";
 import type { AddressType, AmountType, QueryIdType } from "@/types";
 import { createJettonTransferMessage } from "@/utils/createJettonTransferMessage";
-<<<<<<< HEAD
-=======
 import { toAddress } from "@/utils/toAddress";
->>>>>>> b67d27c2
 
 import { pTON_OP_CODES, pTON_VERSION } from "../constants";
 
@@ -128,41 +122,4 @@
 
     return via.send(txParams);
   }
-
-  public async getTonTransferTxParams(
-    provider: ContractProvider,
-    params: {
-      tonAmount: AmountType;
-      destinationAddress: AddressType;
-      refundAddress: AddressType;
-      forwardPayload?: Cell;
-      forwardTonAmount?: AmountType;
-      queryId?: QueryIdType;
-    },
-  ): Promise<SenderArguments> {
-    const to = await this.getWalletAddress(provider, params.destinationAddress);
-
-    const body = createJettonTransferMessage({
-      queryId: params.queryId ?? 0,
-      amount: params.tonAmount,
-      destination: params.destinationAddress,
-      forwardTonAmount: BigInt(params.forwardTonAmount ?? 0),
-      forwardPayload: params.forwardPayload,
-    });
-
-    const value =
-      BigInt(params.tonAmount) + BigInt(params.forwardTonAmount ?? 0);
-
-    return { to, value, body };
-  }
-
-  public async sendTonTransfer(
-    provider: ContractProvider,
-    via: Sender,
-    params: Parameters<PtonV1["getTonTransferTxParams"]>[1],
-  ) {
-    const txParams = await this.getTonTransferTxParams(provider, params);
-
-    return via.send(txParams);
-  }
 }