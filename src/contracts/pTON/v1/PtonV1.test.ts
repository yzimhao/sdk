--- conflicted
+++ resolved
@@ -8,17 +8,11 @@
   createProviderSnapshot,
   setup,
 } from "@/test-utils";
-<<<<<<< HEAD
-=======
 import { toAddress } from "@/utils/toAddress";
->>>>>>> b67d27c2
 
 import { pTON_VERSION } from "../constants";
 
 import { PtonV1 } from "./PtonV1";
-import { toAddress } from "@/utils/toAddress";
-
-const USER_WALLET_ADDRESS = "EQAQnxLqlX2B6w4jQzzzPWA8eyWZVZBz6Y0D_8noARLOaB3i";
 
 const USER_WALLET_ADDRESS = "EQAQnxLqlX2B6w4jQzzzPWA8eyWZVZBz6Y0D_8noARLOaB3i";
 
@@ -68,17 +62,11 @@
       expect(contract.address).toEqual(PtonV1.address);
     });
 
-<<<<<<< HEAD
-    it("should create an instance of RouterV1 with given address", () => {
-=======
     it("should create an instance of PtonV1 with given address", () => {
->>>>>>> b67d27c2
       const contract = new PtonV1(USER_WALLET_ADDRESS);
 
       expect(contract.address.toString()).toEqual(USER_WALLET_ADDRESS);
     });
-<<<<<<< HEAD
-=======
 
     it("should create an instance of PtonV1 with default gasConstants", () => {
       const contract = new PtonV1();
@@ -99,7 +87,6 @@
         expect.objectContaining(gasConstants),
       );
     });
->>>>>>> b67d27c2
   });
 
   describe("getTonTransferTxParams", () => {
@@ -194,12 +181,6 @@
       const sender = createMockObj<Sender>({
         send: vi.fn(),
       });
-<<<<<<< HEAD
-
-      await contract.sendTonTransfer(provider, sender, txArgs);
-
-      expect(getTonTransferTxParams).toHaveBeenCalledWith(provider, txArgs);
-=======
 
       await contract.sendTonTransfer(provider, sender, txArgs);
 
@@ -322,7 +303,6 @@
       await contract.sendDeployWallet(provider, sender, txArgs);
 
       expect(getDeployWalletTxParams).toHaveBeenCalledWith(provider, txArgs);
->>>>>>> b67d27c2
       expect(sender.send).toHaveBeenCalledWith(txParams);
     });
   });
